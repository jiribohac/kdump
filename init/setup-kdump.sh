#!/bin/bash
#
# This program is free software; you can redistribute it and/or
# modify it under the terms of the GNU General Public License
# as published by the Free Software Foundation; either version 2
# of the License, or (at your option) any later version.
#
# This program is distributed in the hope that it will be useful,
# but WITHOUT ANY WARRANTY; without even the implied warranty of
# MERCHANTABILITY or FITNESS FOR A PARTICULAR PURPOSE.  See the
# GNU General Public License for more details.
#
# You should have received a copy of the GNU General Public License
# along with this program; if not, write to the Free Software
# Foundation, Inc., 51 Franklin Street, Fifth Floor, Boston, MA
# 02110-1301, USA.
#
#%stage: boot
#%provides: kdump

#
# check if we are called with the -f kdump parameter
#
if ! (( $use_kdump )) ; then
    return 0
fi

#
# copy /etc/sysconfig/kdump
#
CONFIG=/etc/sysconfig/kdump

if [ ! -f "$CONFIG" ] ; then
    echo "kdump configuration not installed"
    return 1
fi

#
# read in the configuration
source "$CONFIG"

#
# replace the KDUMP_SAVEDIR with the resolved path
if [ "$kdump_protocol" = "file" ] ; then
    KDUMP_SAVEDIR="file://$kdump_path"
fi

#
# get the host key, if needed
if [ "$kdump_protocol" = "sftp" -a -z "$KDUMP_HOST_KEY" ] ; then
    KDUMP_HOST_KEY=$(ssh-keygen -F "$kdump_host" 2>/dev/null | \
                     awk '/^[^#]/ { if (NF==3) { print $3; exit } }')
    if [ -z "$KDUMP_HOST_KEY" ] ; then
        echo "WARNING: target SSH host key not found. " \
             "Man-in-the-middle attack is possible." >&2
    fi
fi

#
# copy the configuration file, modifying:
#   KDUMP_SAVEDIR  -> resolved path
#   KDUMP_HOST_KEY -> target host public key
mkdir -p ${tmp_mnt}/etc/sysconfig/
sed -e 's#^[ 	]*\(KDUMP_SAVEDIR\)=.*#\1="'"$KDUMP_SAVEDIR"'"#g' \
    -e 's#^[ 	]*\(KDUMP_HOST_KEY\)=.*#\1="'"$KDUMP_HOST_KEY"'"#g' \
    "$CONFIG" > "${tmp_mnt}${CONFIG}"

#
# add the host key explicitly if the option was missing
grep '^[ 	]*KDUMP_HOST_KEY=' ${tmp_mnt}${CONFIG} >/dev/null 2>&1 \
    || echo 'KDUMP_HOST_KEY="'"$KDUMP_HOST_KEY"'"' >> "${tmp_mnt}${CONFIG}"

#
# remember the host name
#
hostname >> ${tmp_mnt}/etc/hostname.kdump

#
# copy public and private key if needed
#
if [ "$kdump_protocol" = "sftp" ] ; then
    if [ -f /root/.ssh/id_dsa ] && [ -f /root/.ssh/id_dsa.pub ] ; then
        mkdir -p ${tmp_mnt}/.ssh
        cp /root/.ssh/id_dsa ${tmp_mnt}/.ssh
        cp /root/.ssh/id_dsa.pub ${tmp_mnt}/.ssh
    fi
    if [ -f /root/.ssh/id_rsa ] && [ -f /root/.ssh/id_rsa.pub ] ; then
        mkdir -p ${tmp_mnt}/.ssh
        cp /root/.ssh/id_rsa ${tmp_mnt}/.ssh
        cp /root/.ssh/id_rsa.pub ${tmp_mnt}/.ssh
    fi
fi

#
# copy required programs
#
for program in $KDUMP_REQUIRED_PROGRAMS ; do
    if [ ! -f "$program" ] ; then
        echo >&2 ">>> $program does not exist. Skipping!"
        continue
    fi

    dir=$(dirname "$program")
    mkdir -p "${tmp_mnt}/${dir}"
    cp_bin "$program" "${tmp_mnt}/${dir}"
done

<<<<<<< HEAD
#
# copy the appropriate libebl backend
#
arch="$(uname -m)"
LIBDIR=lib
case "$arch" in
    i?86)
        arch=i386
        ;;
    s390x)
        arch=s390
        LIBDIR=lib64
        ;;
    ppc64|x86_64)
        LIBDIR=lib64
        ;;
esac
dir=/usr/$LIBDIR/elfutils
dso=${dir}/libebl_${arch}.so
if -e "$dso"; then
    fulldso=$(readlink -f "${dso}")
    mkdir -p "${tmp_mnt}${dir}"
    cp_bin "$fulldso" "$dso" "${tmp_mnt}${dir}"
fi

=======
>>>>>>> 2e66652d
save_var use_kdump
save_var kdump_fsmod

# vim: set sw=4 ts=4 et:<|MERGE_RESOLUTION|>--- conflicted
+++ resolved
@@ -105,34 +105,6 @@
     cp_bin "$program" "${tmp_mnt}/${dir}"
 done
 
-<<<<<<< HEAD
-#
-# copy the appropriate libebl backend
-#
-arch="$(uname -m)"
-LIBDIR=lib
-case "$arch" in
-    i?86)
-        arch=i386
-        ;;
-    s390x)
-        arch=s390
-        LIBDIR=lib64
-        ;;
-    ppc64|x86_64)
-        LIBDIR=lib64
-        ;;
-esac
-dir=/usr/$LIBDIR/elfutils
-dso=${dir}/libebl_${arch}.so
-if -e "$dso"; then
-    fulldso=$(readlink -f "${dso}")
-    mkdir -p "${tmp_mnt}${dir}"
-    cp_bin "$fulldso" "$dso" "${tmp_mnt}${dir}"
-fi
-
-=======
->>>>>>> 2e66652d
 save_var use_kdump
 save_var kdump_fsmod
 
